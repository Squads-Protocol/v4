--- conflicted
+++ resolved
@@ -178,24 +178,11 @@
     /// * `ephemeral_signer_seeds` - Seeds for the ephemeral signer PDAs.
     /// * `protected_accounts` - Accounts that must not be passed as writable to the CPI calls to prevent potential reentrancy attacks.
     pub fn execute_message(
-<<<<<<< HEAD
         self,
-        vault_seeds: &[Vec<u8>],
-        ephemeral_signer_seeds: &[Vec<Vec<u8>>],
-        protected_accounts: &[Pubkey],
-    ) -> Result<()> {
-        // NOTE: `self.to_instructions_and_accounts()` calls `take()` on
-        // `self.message.instructions`, therefore after this point no more
-        // references or usages of `self.message` should be made to avoid
-        // faulty behavior.
-        for (ix, account_infos) in self.to_instructions_and_accounts() {
-=======
-        &self,
         vault_seeds: &[&[u8]],
         ephemeral_signer_seeds: &[Vec<Vec<u8>>],
         protected_accounts: &[Pubkey],
     ) -> Result<()> {
-
         // First round of type conversion; from Vec<Vec<Vec<u8>>> to Vec<Vec<&[u8]>>.
         let ephemeral_signer_seeds = &ephemeral_signer_seeds
             .iter()
@@ -208,9 +195,12 @@
             .collect::<Vec<&[&[u8]]>>();
         // Add the vault seeds.
         signer_seeds.push(&vault_seeds);
-
+      
+        // NOTE: `self.to_instructions_and_accounts()` calls `take()` on
+        // `self.message.instructions`, therefore after this point no more
+        // references or usages of `self.message` should be made to avoid
+        // faulty behavior.
         for (ix, account_infos) in self.to_instructions_and_accounts().iter() {
->>>>>>> a0a8afa7
             // Make sure we don't pass protected accounts as writable to CPI calls.
             for account_meta in ix.accounts.iter().filter(|m| m.is_writable) {
                 require!(
@@ -218,31 +208,8 @@
                     MultisigError::ProtectedAccount
                 );
             }
-
-<<<<<<< HEAD
-            // Convert vault_seeds to Vec<&[u8]>.
-            let vault_seeds = vault_seeds.iter().map(Vec::as_slice).collect::<Vec<_>>();
-
-            // First round of type conversion; from Vec<Vec<Vec<u8>>> to Vec<Vec<&[u8]>>.
-            let ephemeral_signer_seeds = &ephemeral_signer_seeds
-                .iter()
-                .map(|seeds| seeds.iter().map(Vec::as_slice).collect::<Vec<&[u8]>>())
-                .collect::<Vec<Vec<&[u8]>>>();
-            // Second round of type conversion; from Vec<Vec<&[u8]>> to Vec<&[&[u8]]>.
-            let mut signer_seeds = ephemeral_signer_seeds
-                .iter()
-                .map(Vec::as_slice)
-                .collect::<Vec<&[&[u8]]>>();
-
-            // Add the vault seeds.
-            signer_seeds.push(&vault_seeds);
-
             invoke_signed(&ix, &account_infos, &signer_seeds)?;
-=======
-            invoke_signed(ix, account_infos, &signer_seeds)?;
->>>>>>> a0a8afa7
-        }
-
+        }
         Ok(())
     }
 
